# Release notes for sbmlutils 0.5.9

We are pleased to release the next version of sbmlutils including the 
following changes:

## Features

## Fixes
- Fix #372, selection box report OMEX 
<<<<<<< HEAD
- Fix #374, order files alphabetically in OMEX tree
- Fix #367, search bar state fix
=======
- Fix #370, bugfix table ids
>>>>>>> 150ff2bf

Your sbmlutils team<|MERGE_RESOLUTION|>--- conflicted
+++ resolved
@@ -6,12 +6,9 @@
 ## Features
 
 ## Fixes
-- Fix #372, selection box report OMEX 
-<<<<<<< HEAD
+- Fix #372, selection box report OMEX
 - Fix #374, order files alphabetically in OMEX tree
 - Fix #367, search bar state fix
-=======
 - Fix #370, bugfix table ids
->>>>>>> 150ff2bf
 
 Your sbmlutils team