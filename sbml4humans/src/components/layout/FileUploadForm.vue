--- conflicted
+++ resolved
@@ -14,14 +14,9 @@
             :auto="true"
         >
             <template #empty>
-<<<<<<< HEAD
-                <p>Drag and drop file.</p>
-=======
                 <p>
-                    Drag and drop file to upload. Supported file formats:
-                    <code>.xml,.zip,.gz,.bz2</code>
+                    Drag and drop file.
                 </p>
->>>>>>> d5c58474
             </template>
         </FileUpload>
         <loading parent="file" />
