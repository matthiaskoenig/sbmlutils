<template>
    <div>
        <p class="p-pb-3">Select an SBML file located on your computer. The file can be
            uncompressed, or compressed using zip, gzip or bzip2.
        </p>
        <FileUpload
            :customUpload="true"
            @uploader="submitForm"
            :multiple="false"
            :showCancelButton="false"
            chooseLabel="Browse"
            uploadLabel="Create Report"
            :fileLimit="1"
            :auto="true"
        >
            <template #empty>
                <p>
                    Drag and drop file.
                </p>
            </template>
        </FileUpload>
<<<<<<< HEAD
        <p class="p-pt-3" style="font-size: smaller">By using any part of this service, you agree to the terms of the <a href="https://github.com/matthiaskoenig/sbmlutils/blob/sbml4humans/develop/privacy_notice.md" target="_blank">privacy notice</a>.</p>
        <loading parent="file"/>
=======
        <p class="p-pt-3" style="font-size: smaller">By using any part of this service, you agree to the terms of the <a href="https://github.com/matthiaskoenig/sbmlutils/blob/develop/sbml4humans/privacy_notice.md" target="_blank">privacy notice</a>.</p>
        <loading parent="file" />
>>>>>>> 1c00e462

    </div>
</template>

<script lang="ts">
import store from "@/store/index";
import { defineComponent } from "vue";

import Loading from "@/components/layout/Loading.vue";

/**
 * Component to upload an SBML file to generate report.
 */
export default defineComponent({
    components: {
        Loading,
    },

    data(): Record<string, unknown> {
        return {
            file: {
                type: File,
            },
        };
    },

    methods: {
        async submitForm(event): Promise<void> {
            this.file = event.files[0];
            let formData = new FormData();
            formData.append("source", this.file as File);

            const headers = {
                "Content-Type": "multipart/form-data",
            };

            const payload = {
                formData: formData,
                headers: headers,
            };

            store.dispatch("fetchReport", payload);
        },
    },

    computed: {
        loading(): boolean {
            return store.state.fileLoading;
        },
    },
});
</script>

<style lang="scss" scoped>
p {
    margin: 0;
}
</style><|MERGE_RESOLUTION|>--- conflicted
+++ resolved
@@ -19,14 +19,8 @@
                 </p>
             </template>
         </FileUpload>
-<<<<<<< HEAD
-        <p class="p-pt-3" style="font-size: smaller">By using any part of this service, you agree to the terms of the <a href="https://github.com/matthiaskoenig/sbmlutils/blob/sbml4humans/develop/privacy_notice.md" target="_blank">privacy notice</a>.</p>
-        <loading parent="file"/>
-=======
         <p class="p-pt-3" style="font-size: smaller">By using any part of this service, you agree to the terms of the <a href="https://github.com/matthiaskoenig/sbmlutils/blob/develop/sbml4humans/privacy_notice.md" target="_blank">privacy notice</a>.</p>
         <loading parent="file" />
->>>>>>> 1c00e462
-
     </div>
 </template>
 
