--- conflicted
+++ resolved
@@ -1,31 +1,7 @@
 <template>
-<<<<<<< HEAD
-    <div>
-        <h1>Upload SBML</h1>
 
-        <div class="p-fluid">
-            <div class="p-field p-grid">
-                <label for="firstname" class="p-col-12 p-mb-2 p-md-2 p-mb-md-0">Firstname</label>
-                <div class="p-col-12 p-md-10">
-                    <InputText id="firstname" type="text" />
-                </div>
-                <div class="p-col-12 p-md-10">
-                 <input
-                     type="file"
-                     ref="fileField"
-                     class="inputfield w-full"
-                     v-on:change="handleFileUpload()"
-                     required
-                     title="Click to browse and upload a file from your device"
-                 >
-                </div>
-            </div>
-        </div>
-=======
     <div style="width: 85%">
         <h1 style="font-weight: 500">Upload SBML</h1>
->>>>>>> d41a9bb2
-
         <FileUpload
             :customUpload="true"
             @uploader="submitForm"
