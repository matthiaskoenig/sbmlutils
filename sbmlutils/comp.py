"""
Utilities for the creation and work with comp models.
Simplifies the port linking, submodel generation, ...

Heavily used in the dynamic FBA simulator. Mainly in the model creation
process. But the flattening parts also during the simulation
of the dynamic FBA models.
"""

from __future__ import print_function, division, absolute_import

import os
import warnings
import logging

try:
    import libsbml
except ImportError:
    import tesbml as libsbml

import sbmlutils.factory as factory
import sbmlutils.validation as validation
from sbmlutils.validation import check

# Modeling frameworks
SBO_CONTINOUS_FRAMEWORK = 'SBO:0000293'
SBO_FLUX_BALANCE_FRAMEWORK = 'SBO:0000624'


##########################################################################
# ModelDefinitions
##########################################################################
def create_ExternalModelDefinition(doc_comp, emd_id, source):
    """ Create comp ExternalModelDefinition.

    :param doc_comp: SBMLDocument comp plugin
    :param emd_id: id of external model definition
    :param source: source
    :return:
    """
    extdef = doc_comp.createExternalModelDefinition()
    extdef.setId(emd_id)
    extdef.setName(emd_id)
    extdef.setModelRef(emd_id)
    extdef.setSource(source)
    return extdef


def add_submodel_from_emd(model_comp, submodel_id, emd):
    """ Adds submodel to the model from given ExternalModelDefinition.

    :param model_comp: Model comp plugin
    :param submodel_id:
    :param emd:
    :return:
    """
    model_ref = emd.getModelRef()
    submodel = model_comp.createSubmodel()
    submodel.setId(submodel_id)
    submodel.setModelRef(model_ref)
    model_comp = emd.getReferencedModel()
    if model_comp.isSetSBOTerm():
        submodel.setSBOTerm(model_comp.getSBOTerm())
    return submodel


def get_submodel_frameworks(doc):
    """
    Reads the SBO terms of the submodels.
    These are used to distinguish the different frameworks of the submodels.
    :param doc:
    :return:
    """
    frameworks = {}
    # get list of submodels
    model = doc.getModel()
    mplugin = model.getPlugin("comp")

    # model.setSBOTerm(comp.SBO_CONTINOUS_FRAMEWORK)
    for submodel in mplugin.getListOfSubmodels():
        sid = submodel.getId()
        sbo = None
        if submodel.isSetSBOTerm():
            # This is the sbo which is set on the submodel element
            # not the SBO which is set on the model in listOfModels or
            # listOfExternalModels
            sbo = submodel.getSBOTerm()
        frameworks[sid] = {"sid": sid, "modelRef": submodel.getModelRef(), "sbo": sbo}

    return frameworks


##########################################################################
# ExternalModelDefinitions
##########################################################################
class ExternalModelDefinition(factory.Sbase):

    def __init__(self, sid, source, modelRef, md5=None, name=None, sboTerm=None, metaId=None):
        """ Create an ExternalModelDefinitions.
        """
        super(ExternalModelDefinition, self).__init__(sid=sid, name=name, sboTerm=sboTerm, metaId=metaId)
        self.source = source
        self.modelRef = modelRef
        self.md5 = md5

    def create_sbml(self, model):
        doc = model.getSBMLDocument()
        cdoc = doc.getPlugin("comp")
        extdef = cdoc.createExternalModelDefinition()
        self.set_fields(extdef)
        return extdef

        return p

    def set_fields(self, obj):
        super(ExternalModelDefinition, self).set_fields(obj)
        obj.setModelRef(self.modelRef)
        obj.setSource(self.source)
        if self.md5 is not None:
            obj.setMd5(self.md5)


##########################################################################
# Submodel
##########################################################################
class Submodel(factory.Sbase):

    def __init__(self, sid, modelRef=None, timeConversionFactor=None, extentConversionFactor=None, name=None, sboTerm=None, metaId=None):
        """ Create an ExternalModelDefinitions.
        """
        super(Submodel, self).__init__(sid=sid, name=name, sboTerm=sboTerm, metaId=metaId)
        self.modelRef = modelRef
        self.timeConversionFactor = timeConversionFactor
        self.extentConversionFactor = extentConversionFactor

    def create_sbml(self, model):
        cmodel = model.getPlugin("comp")
        submodel = cmodel.createSubmodel()
        self.set_fields(submodel)

        submodel.setModelRef(self.modelRef)
        if self.timeConversionFactor:
            submodel.setTimeConversionFactor(self.timeConversionFactor)
        if self.extentConversionFactor:
            submodel.setExtentConversionFactor(self.extentConversionFactor)

        return submodel

    def set_fields(self, obj):
        super(Submodel, self).set_fields(obj)


##########################################################################
# SBaseRef
##########################################################################
class SbaseRef(factory.Sbase):

    def __init__(self, sid, portRef=None, idRef=None, unitRef=None, metaIdRef=None, name=None, sboTerm=None, metaId=None):
        """ Create an SBaseRef.
        """
        super(SbaseRef, self).__init__(sid=sid, name=name, sboTerm=sboTerm, metaId=metaId)
        self.portRef = portRef
        self.idRef = idRef
        self.unitRef = unitRef
        self.metaIdRef = metaIdRef

    def set_fields(self, obj):
        super(SbaseRef, self).set_fields(obj)

        obj.setId(self.sid)
        if self.portRef is not None:
            obj.setPortRef(self.portRef)
        if self.idRef is not None:
            obj.setIdRef(self.idRef)
        if self.unitRef is not None:
            unit_str = factory.Unit.get_unit_string(self.unitRef)
            obj.setUnitRef(unit_str)
        if self.metaIdRef is not None:
            obj.setMetaIdRef(self.metaIdRef)


##########################################################################
# ReplacedElements
##########################################################################
class ReplacedElement(SbaseRef):

    def __init__(self, sid, elementRef, submodelRef, deletion=None, conversionFactor=None, portRef=None, idRef=None, unitRef=None, metaIdRef=None, name=None, sboTerm=None,
                 metaId=None):
        """

        :param sid:
        :param elementRef: sid of the element on which the ReplacedElement is generated.
        :param submodelRef:
        :param deletion:
        :param conversionFactor:
        :param portRef:
        :param idRef:
        :param unitRef:
        :param metaIdRef:
        :param name:
        :param sboTerm:
        :param metaId:
        """
        """ Create a ReplacedElement. """
        super(ReplacedElement, self).__init__(sid=sid, portRef=portRef, idRef=idRef, unitRef=unitRef, metaIdRef=metaIdRef,
                                              name=name, sboTerm=sboTerm, metaId=metaId)
        self.elementRef = elementRef
        self.submodelRef = submodelRef
        self.deletion = deletion
        self.conversionFactor = conversionFactor

    def create_sbml(self, model):

        # resolve port element
        element = model.getElementBySId(self.elementRef)
        print("elementRef:", self.elementRef, "element:", element)
        eplugin = element.getPlugin("comp")
        obj = eplugin.createReplacedElement()
        self.set_fields(obj)

        return obj

    def set_fields(self, obj):
        super(ReplacedElement, self).set_fields(obj)
        obj.setSubmodelRef(self.submodelRef)
        if self.deletion:
            obj.setDeletion(self.deletion)
        if self.conversionFactor:
            obj.setConversionFactor(self.conversionFactor)


##########################################################################
# Deletions
##########################################################################
class Deletion(SbaseRef):

    # TODO: FIXME not implemented yet, this requires a submodel to work.

    def __init__(self, sid, portRef=None, idRef=None, unitRef=None, metaIdRef=None, name=None, sboTerm=None, metaId=None):
        """ Create a Deletion. """
        super(Deletion, self).__init__(sid=sid, portRef=portRef, idRef=idRef, unitRef=unitRef, metaIdRef=metaIdRef,
<<<<<<< HEAD
                                   name=name, sboTerm=sboTerm, metaId=metaId)
=======
                                       name=name, sboTerm=sboTerm, metaId=metaId)
>>>>>>> 2a45e62a

    def create_sbml(self, model):

        # Deletions for submodels
        cmodel = model.getPlugin("comp")
        p = cmodel.createPort()
        self.set_fields(p)

        return p

    def set_fields(self, obj):
        super(Deletion, self).set_fields(obj)

##########################################################################
# Ports
##########################################################################
# Ports are stored in an optional child ListOfPorts object, which, if
# present, must contain one or more Port objects.  All of the Ports
# present in the ListOfPorts collectively define the 'port interface' of
# the Model.
PORT_TYPE_PORT = "port"
PORT_TYPE_INPUT = "input port"
PORT_TYPE_OUTPUT = "output port"


class Port(SbaseRef):

    def __init__(self, sid, portRef=None, idRef=None, unitRef=None, metaIdRef=None, portType=PORT_TYPE_PORT, name=None, sboTerm=None, metaId=None):
        """ Create a port.
        """
        super(Port, self).__init__(sid=sid, portRef=portRef, idRef=idRef, unitRef=unitRef, metaIdRef=metaIdRef,
                                   name=name, sboTerm=sboTerm, metaId=metaId)
        self.portType = portType

    def create_sbml(self, model):
        cmodel = model.getPlugin("comp")
        p = cmodel.createPort()
        self.set_fields(p)

        if self.sboTerm is None:
            if self.portType == PORT_TYPE_PORT:
                # SBO:0000599 - port
                sbo = 599
            elif self.portType == PORT_TYPE_INPUT:
                # SBO:0000600 - input port
                sbo = 600
            elif self.portType == PORT_TYPE_OUTPUT:
                # SBO:0000601 - output port
                sbo = 601
            p.setSBOTerm(sbo)

        return p

    def set_fields(self, obj):
        super(Port, self).set_fields(obj)


def create_ports(model, portRefs=None, idRefs=None, unitRefs=None, metaIdRefs=None,
                 portType=PORT_TYPE_PORT, suffix="_port"):
    """ Create ports given model.
    Helper function to create port creation.

    :param model: SBML model
    :param portRefs: dict of the form {pid:portRef}
    :param idRefs: dict of the form {pid:idRef}
    :param unitRefs: dict of the form {pid:unitRef}
    :param metaIdRes: dict of the form {pid:metaIdRef}
    :return:
    :rtype: ports
    """
    ports = []
    if portRefs is not None:
        ptype = "portRef"
        data = portRefs
    elif idRefs is not None:
        ptype = "idRef"
        data = idRefs
    elif unitRefs is not None:
        ptype = "unitRef"
        data = unitRefs
    elif metaIdRefs is not None:
        ptype = "metaIdRef"
        data = metaIdRefs

    # dictionary, port ids are provided
    if type(data) == dict:
        for pid, ref in data.items():
            kwargs = {'pid': pid, ptype: ref}
            ports.append(
                _create_port(model, portType=portType, **kwargs)
            )

    # only a list of references, port ids created via suffix appending
    elif type(data) in [list, tuple]:
        for ref in data:
            pid = ref + suffix
            kwargs = {'pid': pid, ptype: ref}
            ports.append(
                _create_port(model, portType=portType, **kwargs)
            )

    return ports


def _create_port(model, pid, name=None, portRef=None, idRef=None, unitRef=None, metaIdRef=None,
                 portType=PORT_TYPE_PORT):
    """ Create port in given model.

    :param model:
    :param pid:
    :param name:
    :param portRef:
    :param idRef:
    :param unitRef:
    :param metaIdRef:
    :param portType:
    :return:
    """
    cmodel = model.getPlugin("comp")
    p = cmodel.createPort()
    p.setId(pid)
    if name is not None:
        p.setName(name)
    ref = None
    if portRef is not None:
        p.setPortRef(portRef)
        ref = portRef
    if idRef is not None:
        p.setIdRef(idRef)
        ref = idRef
    if unitRef is not None:
        unit_str = factory.get_unit_string(unitRef)
        p.setUnitRef(unit_str)
        ref = unit_str
    if metaIdRef is not None:
        p.setMetaIdRef(metaIdRef)
        ref = metaIdRef
    if name is None and ref is not None:
        p.setName("port {}".format(ref))
    if portType == PORT_TYPE_PORT:
        # SBO:0000599 - port
        p.setSBOTerm(599)
    elif portType == PORT_TYPE_INPUT:
        # SBO:0000600 - input port
        p.setSBOTerm(600)
    elif portType == PORT_TYPE_OUTPUT:
        # SBO:0000601 - output port
        p.setSBOTerm(601)

    return p


##########################################################################
# Replacement helpers
##########################################################################
SBASE_REF_TYPE_PORT = "portRef"
SBASE_REF_TYPE_ID = "idRef"
SBASE_REF_TYPE_UNIT = "unitRef"
SBASE_REF_TYPE_METAID = "metIdRef"


def replace_elements(model, sid, ref_type, replaced_elements):
    """ Replace elements in comp.

    :param model:
    :param sid:
    :param ref_type:
    :param replaced_elements:
    :return:
    """
    for submodel, rep_ids in replaced_elements.items():
        for rep_id in rep_ids:
            _create_replaced_element(model, sid, submodel, rep_id, ref_type=ref_type)


def replace_element_in_submodels(model, sid, ref_type, submodels):
    """ Replace elements submodels with the identical id.

    For instance to replace all the units in the submodels.

    :param model:
    :param sid:
    :param ref_type:
    :param submodels:
    :return:
    """
    for submodel in submodels:
        _create_replaced_element(model, sid, submodel, sid, ref_type=ref_type)


def _create_replaced_element(model, sid, submodel, replaced_id, ref_type):
    """ Create a replaced element.

    :param model:
    :param sid:
    :param submodel:
    :param replaced_id:
    :param ref_type:
    :return:
    """
    eplugin = _get_eplugin_by_sid(model, sid)

    # print(sid, '--rep-->', submodel, ':', replaced_id)
    rep_element = eplugin.createReplacedElement()
    rep_element.setSubmodelRef(submodel)
    _set_ref(rep_element, ref_id=replaced_id, ref_type=ref_type)

    return rep_element


def replaced_by(model, sid, ref_type, submodel, replaced_by):
    """
    The element with sid in the model is replaced by the
    replacing_id in the submodel with submodel_id.

    :param model:
    :param sid:
    :param ref_type:
    :param submodel:
    :param replaced_by:
    :return:
    """
    eplugin = _get_eplugin_by_sid(model=model, sid=sid)
    rby = eplugin.createReplacedBy()
    rby.setSubmodelRef(submodel)
    _set_ref(object=rby, ref_id=replaced_by, ref_type=ref_type)


def comp_delete(model):
    """ Delete elements from top model.

    :param model:
    :return:
    """
    pass


def _get_eplugin_by_sid(model, sid):
    """ Gets the comp plugin by sid.

    :param model: SBMLModel instance
    :param sid: SBase id of object
    :return:
    """
    e = model.getElementBySId(sid)
    if not e:
        e = model.getUnitDefinition(sid)
    eplugin = e.getPlugin("comp")
    return eplugin


def _set_ref(object, ref_id, ref_type):
    """
    Sets the reference for given reference type in the object.
    Objects can be
        ReplacedBy
        ReplacedElement
    """
    if ref_type == SBASE_REF_TYPE_ID:
        object.setIdRef(ref_id)
    elif ref_type == SBASE_REF_TYPE_UNIT:
        object.setUnitRef(ref_id)
    elif ref_type == SBASE_REF_TYPE_PORT:
        object.setPortRef(ref_id)
    elif ref_type == SBASE_REF_TYPE_METAID:
        object.setMetaIdRef(ref_id)


##########################################################################
# flatten model
##########################################################################
def flattenSBMLFile(sbml_path, leave_ports=True, output_path=None, suffix='_flat'):
    """ Flatten given SBML file.

    :param sbml_path:
    :param leave_ports:
    :param output_path:
    :param suffix to add to model id
    :return:
    """
    # necessary to change the working directory to the sbml file directory
    # to resolve relative links to external model definitions.
    working_dir = os.getcwd()
    sbml_dir = os.path.dirname(sbml_path)
    os.chdir(sbml_dir)

    reader = libsbml.SBMLReader()
    check(reader, 'create an SBMLReader object.')
    doc = reader.readSBML(sbml_path)
    flat_doc = flattenSBMLDocument(doc, leave_ports=leave_ports, output_path=output_path, suffix=suffix)

    # change back the working dir
    os.chdir(working_dir)

    return flat_doc


def flattenSBMLDocument(doc, leave_ports=True, output_path=None, suffix='_flat'):
    """ Flatten the given SBMLDocument.

    Validation should be performed before the flattening and is not part
    of the flattening routine.

    :param doc: SBMLDocument to flatten.
    :type doc: SBMLDocument
    :return:
    :rtype: SBMLDocument
    """
    Nerrors = doc.getNumErrors()
    if Nerrors > 0:
        if doc.getError(0).getErrorId() == libsbml.XMLFileUnreadable:
            # Handle case of unreadable file here.
            doc.printErrors()
        elif doc.getError(0).getErrorId() == libsbml.XMLFileOperationError:
            # Handle case of other file error here.
            doc.printErrors()
        else:
            # Handle other error cases here.
            doc.printErrors()

    # converter options
    props = libsbml.ConversionProperties()
    props.addOption("flatten comp", True)  # Invokes CompFlatteningConverter
    props.addOption("leave_ports", leave_ports)  # Indicates whether to leave ports

    # convert
    result = doc.convert(props)
    if result != libsbml.LIBSBML_OPERATION_SUCCESS:
        doc.printErrors()
        logging.error("model could not be flattended due to errors.")
        return

    if suffix is not None:
        model = doc.getModel()
        if model is not None:
            model.setId(model.getId() + suffix)
            if model.isSetName():
                model.setName(model.getName() + suffix)

    if output_path is not None:
        # Write the results to the output file.
        libsbml.writeSBMLToFile(doc, output_path)
        print("Flattened model written to {}".format(output_path))

    return doc


##########################################################################
# ExternalModelDefinitions & Submodels
##########################################################################

def flattenExternalModelDefinitions(doc, validate=False):
    """ Converts all ExternalModelDefinitions to ModelDefinitions.

    I.e. the definition of models in external files are read
    and directly included in the top model. The resulting
    comp model consists than only of a single file.

    The model refs in the submodel do not change in the process,
    so no need to update the submodels.

    :param doc: SBMLDocument
    :return: SBMLDocument with ExternalModelDefinitions replaced
    """
    logging.debug('* flattenExternalModelDefinitions')

    # FIXME: handle multiple levels of hierarchies. Recursively to handle the ExternalModelDefinitions of submodels
    warnings.warn("flattenExternalModelDefinitions does not work recursively!")
    warnings.warn("flattenExternalModelDefinitions: THIS DOES NOT WORK - ONLY USE IF YOU KNOW WHAT YOU ARE DOING")

    comp_doc = doc.getPlugin("comp")
    if comp_doc is None:
        logging.warn("Model is not a comp model, no ExternalModelDefinitions")
        return doc
    emd_list = comp_doc.getListOfExternalModelDefinitions()
    if (emd_list is None) or (len(emd_list) == 0):
        # no ExternalModelDefinitions
        logging.warn("Model does not contain any ExternalModelDefinitions")
        return doc
    else:
        model = doc.getModel()
        comp_model = model.getPlugin("comp")

        emd_ids = []
        for emd in emd_list:
            logging.debug(emd)
            emd_ids.append(emd.getId())

            # get the model definition from the model
            ref_model = emd.getReferencedModel()

            ref_doc = ref_model.getSBMLDocument()
            # print(ref_model)
            for k in range(ref_doc.getNumPlugins()):
                plugin = ref_doc.getPlugin(k)
                # print(k, plugin)

                # enable the package on the main SBMLDocument
                uri = plugin.getURI()
                prefix = plugin.getPrefix()
                name = plugin.getPackageName()
                doc.enablePackage(uri, prefix, True)

                # print(k, plugin)
                # print(uri, prefix)

            # print("\n")

            # add model definition for model
            md = libsbml.ModelDefinition(ref_model)
            comp_doc.addModelDefinition(md)

        # remove the emds afterwards
        for emd_id in emd_ids:
            # remove the emd from the model
            comp_doc.removeExternalModelDefinition(emd_id)

    # validate
    if validate:
        validation.check_doc(doc)
    return doc


if __name__ == "__main__":
    from sbmlutils.tests import data
    from sbmlutils import sbmlio

    doc = sbmlio.read_sbml(data.DFBA_EMD_SBML)
    doc_no_emd = flattenExternalModelDefinitions(doc, validate=True)<|MERGE_RESOLUTION|>--- conflicted
+++ resolved
@@ -239,11 +239,7 @@
     def __init__(self, sid, portRef=None, idRef=None, unitRef=None, metaIdRef=None, name=None, sboTerm=None, metaId=None):
         """ Create a Deletion. """
         super(Deletion, self).__init__(sid=sid, portRef=portRef, idRef=idRef, unitRef=unitRef, metaIdRef=metaIdRef,
-<<<<<<< HEAD
-                                   name=name, sboTerm=sboTerm, metaId=metaId)
-=======
                                        name=name, sboTerm=sboTerm, metaId=metaId)
->>>>>>> 2a45e62a
 
     def create_sbml(self, model):
 
