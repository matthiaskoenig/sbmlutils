--- conflicted
+++ resolved
@@ -69,18 +69,10 @@
 
 	py2cytoscape>=0.7.1
 
-<<<<<<< HEAD
-	fastapi>=0.65.2
-	uvicorn>=0.14.0
-	python-multipart>=0.0.5
-
-	pytest>=6.2.1
-=======
-    # report API
-    fastapi>=0.65.2
-    uvicorn>=0.14.0
-    python-multipart>=0.0.5
->>>>>>> 167b26d1
+        # report API
+        fastapi>=0.65.2
+        uvicorn>=0.14.0
+        python-multipart>=0.0.5
 tests_require =
 	tox>=3.23.1
 	pytest>=6.2.2
